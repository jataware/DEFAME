--- conflicted
+++ resolved
@@ -31,15 +31,9 @@
 
         if verbose:
             print("Decontextualizing...")
-<<<<<<< HEAD
         if logger is not None:
             logger.log("Decontextualizing...")
-        atomic_facts_decontextualized = [self.decontextualize(atomic_fact, content) for atomic_fact in atomic_facts]
-=======
-        if logger:
-            print_log(logger, "Decontextualizing...")
         atomic_facts_decontextualized = {self.decontextualize(atomic_fact, content) for atomic_fact in atomic_facts}
->>>>>>> 1fb8e62c
         for atomic_fact in atomic_facts_decontextualized:
             if verbose:
                 print(light_blue(f"'{atomic_fact}'"))
@@ -47,15 +41,9 @@
                 logger.log(f"'{atomic_fact}'")
         if verbose:
             print("Filtering for check-worthy claims...")
-<<<<<<< HEAD
         if logger is not None:
             logger.log("Filtering for check-worthy claims...")
-        claims = [claim for claim in atomic_facts_decontextualized if self.is_check_worthy(claim, content)]
-=======
-        if logger:
-            print_log(logger, "Filtering for check-worthy claims...")
         claims = {claim for claim in atomic_facts_decontextualized if self.is_check_worthy(claim, content)}
->>>>>>> 1fb8e62c
         for claim in claims:
             if verbose:
                 print(light_blue(f"'{claim}'"))
