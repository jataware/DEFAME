--- conflicted
+++ resolved
@@ -6,13 +6,8 @@
 from jinja2.exceptions import TemplateSyntaxError
 from openai import APIError
 
-<<<<<<< HEAD
-from infact.common.action import WebSearch,ImageSearch, WikiDumpLookup, Search
-from infact.common.results import SearchResult
-=======
 from infact.common import MultimediaSnippet, FCDocument, Model
 from infact.prompts.prompts import SummarizeResultPrompt
->>>>>>> 60c95bd5
 from infact.tools.search.duckduckgo import DuckDuckGo
 from infact.tools.search.knowledge_base import KnowledgeBase
 from infact.tools.search.query_serper import SerperAPI
@@ -91,13 +86,6 @@
 
         self.reset()
 
-<<<<<<< HEAD
-    def perform(self, action: Search) -> list[SearchResult]:
-            return self.search(action)
-
-
-    def search(self, action: Search) -> list[SearchResult]:
-=======
     def _perform(self, action: Search) -> SearchResult:
         # Pick the strictest specified end date
         end_date = self.restrict_results_until_date
@@ -115,7 +103,6 @@
         return SearchResult(web_sources)
 
     def search(self, query: Query) -> list[WebSource]:
->>>>>>> 60c95bd5
         """Searches for evidence using the search APIs according to their precedence."""
 
         for search_engine in list(self.search_apis.values()):
@@ -156,7 +143,6 @@
         self.stats = {s.name: 0 for s in self.search_apis.values()}
 
     def _retrieve_search_results(
-<<<<<<< HEAD
         self,
         action: Search,
         search_engine: SearchAPI,
@@ -170,17 +156,6 @@
 
         self.past_queries_helpful[action.query] = True
 
-=======
-            self,
-            query: Query,
-            search_engine: SearchAPI,
-    ) -> list[WebSource]:
-        # Run the search
-        results = search_engine.search(query)
-        self.past_queries_helpful[query] = True
-
-        # Remove already known results
->>>>>>> 60c95bd5
         return self._remove_known_search_results(results)
 
     def _postprocess_results(self, results: list[WebSource]) -> list[WebSource]:
