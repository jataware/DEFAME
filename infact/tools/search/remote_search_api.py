--- conflicted
+++ resolved
@@ -8,11 +8,8 @@
 import requests
 from bs4 import BeautifulSoup
 from PIL import Image as PillowImage, UnidentifiedImageError
-<<<<<<< HEAD
-=======
 from notebook.auth import passwd
 from urllib.parse import urlparse
->>>>>>> 323f6daf
 
 from config.globals import temp_dir
 from infact.common.misc import Query
@@ -44,10 +41,10 @@
 ]
 
 block_keywords = [
-        "captcha", 
-        "verify you are human", 
-        "access denied", 
-        "premium content", 
+        "captcha",
+        "verify you are human",
+        "access denied",
+        "premium content",
         "403 Forbidden",
         "You have been blocked",
         "Please enable JavaScript",
@@ -113,33 +110,23 @@
     """Scrapes the contents of the specified webpage."""
     if is_fact_checking_site(url):
         logger.info(f"Skipping fact-checking website: {url}")
-        return  None
+        return None
     # TODO: Handle social media links (esp. Twitter/X, YouTube etc.) differently
-<<<<<<< HEAD
     if _firecrawl_is_running():
         scraped = scrape_firecrawl(url, logger)
-        if scraped:
-            return scraped
     else:
         logger.error(f"Firecrawl is not running! Falling back...")
-    # Fallback
-    return MultimediaSnippet(scrape_naive(url, logger))
-=======
-    scraped = scrape_firecrawl(url, logger)
-    
+
     if not scraped:
-        scraped = scrape_naive(url, logger)
-        
-    relevant = is_relevant_content(str(scraped)) if scraped else False
-    if relevant:
+        # Fallback
+        scraped = MultimediaSnippet(scrape_naive(url, logger))
+
+    if scraped and is_relevant_content(str(scraped)):
         return scraped
     else:
-        logger.info(f"Access to website denied: {url}")
-        return None
->>>>>>> 323f6daf
-
-
-def scrape_naive(url: str, logger: Logger) ->  Optional[MultimediaSnippet]: 
+        return None
+
+def scrape_naive(url: str, logger: Logger) ->  Optional[MultimediaSnippet]:
     """Fallback scraping script."""
     # TODO: Also scrape images
     headers = {
@@ -151,9 +138,9 @@
         # Handle any request errors
         if page.status_code == 403:
             logger.info(f"Forbidden URL: {url}")
-            return ""
+            return None
         elif page.status_code == 404:
-            return ""
+            return None
         page.raise_for_status()
 
         soup = BeautifulSoup(page.content, 'html.parser')
@@ -202,7 +189,6 @@
         response = requests.post(firecrawl_url,
                                  json=json_data,
                                  headers=headers,
-<<<<<<< HEAD
                                  timeout=10)  # Firecrawl scrapes usually take 2 to 4s
     except (requests.exceptions.RetryError, requests.exceptions.ConnectionError):
         logger.error(f"Firecrawl is not running!")
@@ -210,11 +196,6 @@
     except requests.exceptions.Timeout:
         logger.warning(f"Firecrawl failed to respond in time! This can be due to server overload. "
                        f"Skipping the URL {url}.")
-=======
-                                 timeout=15)
-    except (requests.exceptions.RetryError, ConnectionRefusedError, requests.exceptions.ConnectionError):
-        logger.error(f"Firecrawl is not running! Falling back...")
->>>>>>> 323f6daf
         return None
     except Exception as e:
         logger.info(repr(e))
@@ -286,7 +267,6 @@
     return MultimediaSnippet(text)
 
 
-<<<<<<< HEAD
 def _firecrawl_is_running():
     """Returns True iff Firecrawl is running."""
     try:
@@ -294,7 +274,8 @@
     except (requests.exceptions.ConnectionError, requests.exceptions.RetryError):
         return False
     return response.status_code == 200
-=======
+
+
 def is_fact_checking_site(url: str) -> bool:
     """Check if the URL belongs to a known fact-checking website."""
     parsed_url = urlparse(url)
@@ -309,19 +290,18 @@
 def is_relevant_content(content: str) -> bool:
     """Checks if the web scraping result contains relevant content or is blocked by a bot-catcher/paywall."""
 
-    if not content: 
+    if not content:
         return False
 
     for keyword in block_keywords:
         if re.search(keyword, content, re.IGNORECASE):
             return False
-    
+
     # Optionally, check for suspiciously short content (less than 500 characters might indicate blocking)
     if len(content.strip()) < 500:
         return False
-    
-    return True 
->>>>>>> 323f6daf
+
+    return True
 
 
 if __name__ == '__main__':
